--- conflicted
+++ resolved
@@ -115,7 +115,6 @@
                 f"Scenario Narrative:\n{narrative}\n\n"
                 f"Why is '{f['original']}' a key risk factor? One sentence."
             )
-<<<<<<< HEAD
             resp = OPENAI_CLIENT.chat.completions.create(
                 model="gpt-4",
                 messages=[{"role":"system","content":"You are a financial risk scenario expert."},
@@ -123,18 +122,7 @@
                 temperature=0.7,
                 max_tokens=64
             )
-=======
-
-            resp = OPENAI_CLIENT.chat.completions.create(
-            model="gpt-4o",
-            messages=[
-                    {"role":"system","content":"You are a financial risk scenario expert."},
-                    {"role":"user","content":p}
-                ],
-            temperature=0.7
-        )
-
->>>>>>> 22d03ac0
+
             results.append(resp.choices[0].message.content.strip())
 
     else:  # gemini
